--- conflicted
+++ resolved
@@ -298,21 +298,20 @@
         count as uint
     }
 
-<<<<<<< HEAD
-    /// Return the rowid of the most recent successful INSERT into
-    /// a rowid table or virtual table.
-    ///
-    /// cf `sqlite3_last_insert_rowid`
-    pub fn last_insert_rowid(&self) -> i64 {
-        unsafe { ffi::sqlite3_last_insert_rowid(self.db) }
-=======
     /// Set a busy timeout and clear any previously set handler.
     /// If duration is zero or negative, turns off busy handler.
     pub fn busy_timeout(&mut self, d: Duration) -> SqliteResult<()> {
         let ms = d.num_milliseconds() as i32;
         let result = unsafe { ffi::sqlite3_busy_timeout(self.db, ms) };
         decode_result(result, "sqlite3_busy_timeout")
->>>>>>> df985028
+    }
+
+    /// Return the rowid of the most recent successful INSERT into
+    /// a rowid table or virtual table.
+    ///
+    /// cf `sqlite3_last_insert_rowid`
+    pub fn last_insert_rowid(&self) -> i64 {
+        unsafe { ffi::sqlite3_last_insert_rowid(self.db) }
     }
 
     /// Expose the underlying `sqlite3` struct pointer for use
@@ -619,8 +618,7 @@
     #[test]
     fn db_busy_timeout() {
         fn go() -> SqliteResult<()> {
-            let mut db = try!(DatabaseConnection::in_memory()
-                              .map_err(|(code, _msg)| code));
+            let mut db = try!(DatabaseConnection::in_memory());
             db.busy_timeout(Duration::seconds(2))
         }
         go().unwrap();
